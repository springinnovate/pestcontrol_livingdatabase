steps:
- name: gcr.io/cloud-builders/gcloud
  entrypoint: 'bash'
<<<<<<< HEAD
  args: [ '-c', 'echo $$GH_TOKEN > /workspace/secrets/ecoshard-202922-99e843371bf0.json' ]
  secretEnv: ['GH_TOKEN']
=======
  args: [
    "-c", 
    "mkdir -p /workspace/secrets && echo $$GEE_KEY > /workspace/secrets/ecoshard-202922-99e843371bf0.json"]
  secretEnv: ["GEE_KEY"]

>>>>>>> 49715fbf
# running docker-compose
- name: 'docker/compose:1.29.2'
  args: ['up', '-d']

availableSecrets:
  secretManager:
    - versionName: projects/587088520267/secrets/gee_key/versions/1
      env: GEE_KEY<|MERGE_RESOLUTION|>--- conflicted
+++ resolved
@@ -1,16 +1,11 @@
 steps:
 - name: gcr.io/cloud-builders/gcloud
   entrypoint: 'bash'
-<<<<<<< HEAD
-  args: [ '-c', 'echo $$GH_TOKEN > /workspace/secrets/ecoshard-202922-99e843371bf0.json' ]
-  secretEnv: ['GH_TOKEN']
-=======
   args: [
-    "-c", 
+    "-c",
     "mkdir -p /workspace/secrets && echo $$GEE_KEY > /workspace/secrets/ecoshard-202922-99e843371bf0.json"]
   secretEnv: ["GEE_KEY"]
 
->>>>>>> 49715fbf
 # running docker-compose
 - name: 'docker/compose:1.29.2'
   args: ['up', '-d']
