from datetime import datetime
from io import StringIO, BytesIO
import collections
import configparser
import csv
import hashlib
import json
import logging
import os
import pickle
import re
import sys
import zipfile

from celery_config import make_celery
from database import SessionLocal
from database_model_definitions import OBSERVATION, LATITUDE, LONGITUDE, YEAR
from database_model_definitions import Study, Sample, Point, CovariateDefn, CovariateValue, CovariateType, CovariateAssociation, Geolocation
from flask import Flask
from flask import jsonify
from flask import make_response
from flask import render_template
from flask import request
from flask import send_file
from flask import url_for
from gee_database_point_sampler import initialize_gee
from gee_database_point_sampler import SPATIOTEMPORAL_FN_GRAMMAR
from gee_database_point_sampler import SpatioTemporalFunctionProcessor
from gee_database_point_sampler import UNIQUE_ID
from sqlalchemy import distinct, func
from sqlalchemy import select, text
from sqlalchemy.ext.compiler import compiles
from sqlalchemy.orm import selectinload
from sqlalchemy.sql import and_, or_
from sqlalchemy.sql.functions import GenericFunction
from sqlalchemy.types import String
import ee
import gee_database_point_sampler
import numpy
import pandas as pd
import redis

logging.basicConfig(
    level=logging.DEBUG,
    stream=sys.stdout,
    format=(
        '%(asctime)s (%(relativeCreated)d) %(levelname)s %(name)s'
        ' [%(funcName)s:%(lineno)d] %(message)s'))
logging.getLogger('taskgraph').setLevel(logging.INFO)
LOGGER = logging.getLogger(__name__)

config = configparser.ConfigParser()

app = Flask(__name__)
app.config['SECRET_KEY'] = 'your_secret_key'
app.config.update(
    broker_url='redis://redis:6379/0',
    result_backend='redis://redis:6379/0'
)

celery = make_celery(app)
redis_client = redis.Redis(host='redis', port=6379, db=0)


INSTANCE_DIR = './instance'
QUERY_RESULTS_DIR = os.path.join(INSTANCE_DIR, 'results_to_download')
os.makedirs(QUERY_RESULTS_DIR, exist_ok=True)
MAX_SAMPLE_DISPLAY_SIZE = 1000


initialize_gee()


class group_concat_distinct(GenericFunction):
    type = String()
    inherit_cache = True  # Enable caching if the superclass supports it


@compiles(group_concat_distinct, 'sqlite')
def compile_group_concat_distinct(element, compiler, **kw):
    return 'GROUP_CONCAT(DISTINCT %s)' % compiler.process(element.clauses)


@compiles(group_concat_distinct, 'postgresql')
def compile_group_concat_distinct_pg(element, compiler, **kw):
    return 'STRING_AGG(DISTINCT %s, \',\')' % compiler.process(element.clauses)


OPERATION_MAP = {
    '=': lambda field, value: field == value,
    '<': lambda field, value: field < value,
    '>': lambda field, value: field > value
}


def generate_hash_key(data_dict):
    json_data = json.dumps(data_dict, sort_keys=True)
    hash_object = hashlib.sha256(json_data.encode())
    hash_key = hash_object.hexdigest()
    return hash_key


def nl2br(value):
    return value.replace('\n', '<br>\n')


def to_dict(covariate_list):
    covariate_dict = collections.defaultdict(lambda: None)
    for covariate in covariate_list:
        covariate_dict[covariate.covariate_defn.name] = covariate.value
    return covariate_dict


def extract_years(year_string):
    """Process a comma/space separated string of years into year set."""
    years = set()
    parts = re.split(r'[,\s]+', year_string)

    for part in parts:
        part = part.strip()  # Remove leading and trailing whitespace

        if '-' in part:  # Check if the part is a range
            start_year, end_year = map(int, part.split('-'))
            years.update(range(start_year, end_year + 1))  # Add all years in the range
        else:
            years.add(int(part))  # Add individual year

    return sorted(years)


def calculate_sample_display_table(session, query_to_filter):
    pre_covariate_display_query = (
        session.query(
            CovariateDefn.name,
            CovariateDefn.always_display,
            CovariateDefn.hidden)
        .filter(
            or_(CovariateDefn.covariate_association == CovariateAssociation.SAMPLE.value,
                CovariateDefn.show_in_point_table == 1))
        .order_by(
            CovariateDefn.display_order,
            func.lower(CovariateDefn.name)))

    unique_values_per_covariate = collections.defaultdict(set)
    sample_covariate_list = []
    for index, (sample, study) in enumerate(query_to_filter):
        sample_covariates = sample.covariates
        study_covariates = [
            cov for cov in study.covariates
            if cov.covariate_defn.show_in_point_table == 1
        ]
        all_covariates = sample_covariates + study_covariates
        sample_covariate_list.append((sample, all_covariates))

        for covariate in all_covariates:
            if not isinstance(covariate.value, str) and (
                    covariate.value is None or numpy.isnan(covariate.value)):
                continue
            if isinstance(covariate.value, str):
                if covariate.value == 'null':
                    continue
                try:
                    # see if it could be numeric, if so just put true
                    float(covariate.value)
                    unique_values_per_covariate[
                        covariate.covariate_defn.name].add(True)
                except ValueError:
                    unique_values_per_covariate[
                        covariate.covariate_defn.name].add(
                            covariate.value.lower())
            else:
                # it's a numeric, just note it's defined
                unique_values_per_covariate[
                    covariate.covariate_defn.name].add(True)

    covariate_display_order = []
    for name, always_display, hidden, condition in pre_covariate_display_query:
        if hidden:
            continue
        if always_display or unique_values_per_covariate[name]:
            covariate_display_order.append(name)

    display_table = []
    for sample, covariate_list in sample_covariate_list:
        covariate_dict = to_dict(covariate_list)
        display_table.append([
            covariate_dict[name]
            for name in covariate_display_order])
    return covariate_display_order, display_table


def calculate_study_display_order(
        session, query_to_filter):
    pre_covariate_display_order = (
        session.query(
            CovariateDefn.name,
            CovariateDefn.always_display,
            CovariateDefn.hidden)
        .filter(
            or_(CovariateDefn.covariate_association == CovariateAssociation.STUDY.value,
                CovariateDefn.show_in_point_table == 1))
        .order_by(
            CovariateDefn.display_order,
            func.lower(CovariateDefn.name))
    )

    unique_values_per_covariate = collections.defaultdict(set)
    for index, study in enumerate(query_to_filter):
        for covariate in study.covariates:
            if not isinstance(covariate.value, str) and (
                    covariate.value is None or numpy.isnan(covariate.value)):
                continue
            if isinstance(covariate.value, str):
                if covariate.value == 'null':
                    continue
                try:
                    # see if it could be numeric, if so just put true
                    float(covariate.value)
                    unique_values_per_covariate[
                        covariate.covariate_defn.name].add(True)
                except ValueError:
                    unique_values_per_covariate[
                        covariate.covariate_defn.name].add(
                            covariate.value.lower())
            else:
                # it's a numeric, just note it's defined
                unique_values_per_covariate[
                    covariate.covariate_defn.name].add(True)

    covariate_display_order = []
    for name, always_display, hidden in pre_covariate_display_order:
        if hidden:
            continue
        if always_display or unique_values_per_covariate[name]:
            covariate_display_order.append(name)

    display_table = []
    for study in query_to_filter:
        covariate_dict = to_dict(study.covariates)
        display_table.append([
            covariate_dict[name]
            for name in covariate_display_order])
    return covariate_display_order, display_table


def initialize_searchable_covariates():
    global COVARIATE_STATE
    os.makedirs(INSTANCE_DIR, exist_ok=True)
    pkcl_filepath = os.path.join(INSTANCE_DIR, 'initialize_searchable_covariates.pkl')
    if os.path.exists(pkcl_filepath):
        with open(pkcl_filepath, 'rb') as file:
            COVARIATE_STATE = pickle.load(file)
        LOGGER.info(f'loaded covariate state from {pkcl_filepath}')
        return

    session = SessionLocal()
    COVARIATE_STATE = {}
    LOGGER.debug('starting search for unique values')
    searchable_unique_covariates = (
        session.query(
            CovariateDefn.name,
            CovariateValue.value
        ).filter(
            CovariateDefn.queryable,
            CovariateDefn.search_by_unique == True
        )
        .join(CovariateValue)
    ).yield_per(1000)

    COVARIATE_STATE['searchable_covariates'] = collections.defaultdict(set)
    for index, row in enumerate(searchable_unique_covariates):
        if index % 100000 == 0:
            LOGGER.info(f'on searchable descrete covariates index {index}')
        COVARIATE_STATE['searchable_covariates'][row.name].add(row.value)

    for key, value in COVARIATE_STATE['searchable_covariates'].items():
        COVARIATE_STATE['searchable_covariates'][key] = sorted(value)

    searchable_continuous_covariates = (
        session.query(
            CovariateDefn.name,
            CovariateDefn.covariate_type
        ).filter(
            CovariateDefn.queryable,
            CovariateDefn.search_by_unique == False,
        )
    )
    LOGGER.debug('starting search for continuous covarates')

    for index, row in enumerate(searchable_continuous_covariates):
        if index % 100000 == 0:
            LOGGER.info(f'on searchable continuous covariates index {index}')
        COVARIATE_STATE['searchable_covariates'][row.name] = CovariateType(row.covariate_type).name

    COVARIATE_STATE['n_samples'] = session.query(Sample).count()

    COVARIATE_STATE['country_set'] = [
        x[0] for x in session.query(
            distinct(Geolocation.geolocation_name)).filter(
            Geolocation.geolocation_type == 'COUNTRY').all()]
    COVARIATE_STATE['continent_set'] = [
        x[0] for x in session.query(
            distinct(Geolocation.geolocation_name)).filter(
            Geolocation.geolocation_type == 'CONTINENT').all()]

    with open(pkcl_filepath, 'wb') as file:
        pickle.dump(COVARIATE_STATE, file)
    LOGGER.info('all done with unique values')


@app.route('/')
def pcld():
    global COVARIATE_STATE
    return render_template(
        'query_builder.html',
        status_message=f'Number of samples in db: {n_samples}',
        possible_operations=list(OPERATION_MAP),
        country_set=COVARIATE_STATE['country_set'],
        continent_set=COVARIATE_STATE['continent_set'],
        unique_covariate_values=COVARIATE_STATE['searchable_covariates'],
        )


@app.route('/api/n_samples', methods=['POST'])
def n_samples():
    session = SessionLocal()
    form_as_dict = form_to_dict(request.form)
    filters, filter_text = build_filter(session, form_as_dict)

    sample_query = (
        session.query(Sample.id_key, Study.id_key)
        .join(Sample.study)
        .join(Sample.point)
        .filter(
            *filters
        )
    )
    sample_count = sample_query.count()
    study_query = (
        session.query(Study.id_key)
        .join(Sample.study)
        .join(Sample.point)
        .filter(
            *filters
        ).distinct()
    )
    study_count = study_query.count()
    session.close()

    return jsonify({
        'sample_count': sample_count,
        'study_count': study_count,
        'filter_text': filter_text
    })


def form_to_dict(form):
    centerPointBuffer = form.get('centerPointBuffer')

    return {
        'covariate': form.getlist('covariate'),
        'operation': form.getlist('operation'),
        'value': form.getlist('value'),
        'centerPoint': form.get('centerPoint'),
        'centerPointBuffer': None if not centerPointBuffer else centerPointBuffer,
        'upperLeft': form.get('upperLeft'),
        'lowerRight': form.get('lowerRight'),
        'countrySelect': form.get('countrySelect'),
        'continentSelect': form.get('continentSelect'),
        'minSitesPerStudy': int(form.get('minSitesPerStudy')),
        'sampleSizeMinYears': int(form.get('sampleSizeMinYears')),
        'sampleSizeMinObservationsPerYear': int(form.get('sampleSizeMinObservationsPerYear')),
        'yearRange': form.get('yearRange'),
    }


def build_filter(session, form):
    fields = form['covariate']
    operations = form['operation']
    values = form['value']
    filters = []
    filter_text = ''
    for field, operation, value in zip(fields, operations, values):
        if not field or not value:
            continue
        covariate_type = session.query(
            CovariateDefn.covariate_association).filter(
            CovariateDefn.name == field).first()[0]
        filter_text += f'{field}({covariate_type}) {operation} {value}\n'

        if covariate_type == CovariateAssociation.STUDY.value:
            covariate_subquery = (
                session.query(CovariateValue.study_id)
                .join(CovariateValue.covariate_defn)
                .filter(
                    and_(CovariateDefn.name == field,
                         OPERATION_MAP[operation](CovariateValue.value, value))
                ).subquery())
            filters.append(
                Study.id_key.in_(session.query(covariate_subquery.c.study_id)))

        elif covariate_type == CovariateAssociation.SAMPLE.value:
            covariate_subquery = (
                session.query(CovariateValue.sample_id)
                .join(CovariateValue.covariate_defn)
                .filter(
                    and_(CovariateDefn.name == field,
                         OPERATION_MAP[operation](CovariateValue.value, value))
                ).subquery())
            filters.append(
                Sample.id_key.in_(session.query(covariate_subquery.c.sample_id)))

    ul_lat = None
    center_point = form['centerPoint']
    if center_point is not None:
        center_point = center_point.strip()
        if center_point != '':
            m = re.match(r"[(]?([^, \t]+)[, \t]+([^, )]+)[\)]?", center_point)
            lat, lng = [float(v) for v in m.group(1, 2)]
            center_point_buffer = float(
                form['centerPointBuffer'].strip())/2
            ul_lat = lat+center_point_buffer/2
            lr_lat = lat-center_point_buffer/2
            ul_lng = lng+center_point_buffer/2
            lr_lng = lng-center_point_buffer/2

            filter_text += f'center point at ({lat},{lng}) + +/-{center_point_buffer}\n'

    upper_left_point = form['upperLeft']
    if upper_left_point is not None:
        upper_left_point = form['upperLeft'].strip()
        lower_right_point = form['lowerRight'].strip()

        if upper_left_point != '':
            m = re.match(r"[(]?([^, ]+)[, ]*([^, )]+)[\)]?", upper_left_point)
            ul_lat, ul_lng = [float(v) for v in m.group(1, 2)]
            m = re.match(r"[(]?([^, ]+)[, ]*([^, )]+)[\)]?", lower_right_point)
            lr_lat, lr_lng = [float(v) for v in m.group(1, 2)]

            filter_text += f'bounding box ({ul_lat},{ul_lng}) ({lr_lat},{lr_lng})\n'

    country_select = form['countrySelect']
    if country_select:
        geolocation_subquery = (
            session.query(Point.id_key)
            .join(Point.geolocations)
            .filter(Geolocation.geolocation_name == country_select)
        ).subquery()
        filters.append(Point.id_key.in_(select(geolocation_subquery)))
        filter_text += f'country is {country_select}\n'

    continent_select = form['continentSelect']
    if continent_select:
        geolocation_subquery = (
            session.query(Point.id_key)
            .join(Point.geolocations)
            .filter(Geolocation.geolocation_name == continent_select)
        ).subquery()
        filters.append(Point.id_key.in_(geolocation_subquery))
        filter_text += f'continent is {continent_select}\n'

    if ul_lat is not None:
        filters.append(and_(
            Point.latitude <= ul_lat,
            Point.latitude >= lr_lat,
            Point.longitude <= ul_lng,
            Point.longitude >= lr_lng))

    min_sites_per_study = int(form['minSitesPerStudy'])
    if min_sites_per_study:
        min_sites_per_study = int(min_sites_per_study)
        filter_text += f'min sites per study {min_sites_per_study}\n'
        min_sites_per_study_subquery = (
            session.query(
                Study.id_key,
                func.count(func.distinct(Sample.point_id))
            )
            .join(Study.samples)
            .group_by(Study.id_key)
            .having(func.count(func.distinct(Sample.point_id)) >= min_sites_per_study)
            .subquery()
        )
        filters.append(
            Study.id_key == min_sites_per_study_subquery.c.id_key)

    sample_size_min_years = int(form['sampleSizeMinYears'])
    if sample_size_min_years > 0:
        filter_text += f'min sample size min years {sample_size_min_years}\n'
        unique_years_count_query = (
            session.query(
                Sample.study_id,
                func.count(func.distinct(CovariateValue.value)).label('unique_years')
            ).join(Sample.covariates)
             .join(CovariateValue.covariate_defn)
             .filter(CovariateDefn.name == 'year')
             .group_by(Sample.study_id))
        valid_study_ids = [
            row[0] for row in unique_years_count_query.all()
            if row[1] >= sample_size_min_years]
        filters.append(Sample.study_id.in_(valid_study_ids))

    min_observations_per_year = int(form['sampleSizeMinObservationsPerYear'])
    if min_observations_per_year > 0:
        filter_text += f'min observations per year {min_observations_per_year}\n'
        query = (
            session.query(
                Sample.study_id,
                CovariateValue.value,
                func.count(Sample.study_id).label('count_per_year')
            )
            .join(Sample.covariates)
            .join(CovariateValue.covariate_defn)
            .filter(CovariateDefn.name == 'year')
            .group_by(Sample.study_id, CovariateValue.value)
        )
        study_obs_per_year = {}
        for study_id, year, samples_per_year in query:
            if study_id not in study_obs_per_year or samples_per_year < study_obs_per_year[study_id][1]:
                study_obs_per_year[study_id] = (year, samples_per_year)
        valid_study_ids = [
            study_id for study_id, (year, samples_per_year)
            in study_obs_per_year.items()
            if samples_per_year >= int(min_observations_per_year)]
        filters.append(Sample.study_id.in_(valid_study_ids))

    year_range = form['yearRange']
    if year_range:
        filter_text += 'years in {' + year_range + '}\n'
        year_set = extract_years(year_range)
        year_subquery = (
            session.query(CovariateValue.sample_id)
            .join(CovariateValue.covariate_defn)
            .filter(
                and_(CovariateDefn.name == 'year',
                     CovariateValue.value.in_(year_set))
            ).subquery())
        filters.append(
            Sample.id_key.in_(session.query(year_subquery.c.sample_id)))
    return filters, filter_text


def explain_query(session, query):
    compiled_query = query.statement.compile(session.bind, compile_kwargs={"literal_binds": True})
    explain_query = f"EXPLAIN QUERY PLAN {compiled_query}"
    result = session.execute(text(explain_query)).fetchall()
    for row in result:
        print(row)


@app.route('/api/process_query', methods=['POST'])
def process_query():
    try:
        session = SessionLocal()
        form_as_dict = form_to_dict(request.form)
        filters, filter_text = build_filter(session, form_as_dict)
        sample_query = (
            session.query(Sample, Study)
            .join(Sample.study)
            .join(Sample.point)
            .filter(
                *filters
            )
            .options(selectinload(Sample.covariates))
        )

        sample_covariate_display_order, sample_table = calculate_sample_display_table(
            session, sample_query.limit(MAX_SAMPLE_DISPLAY_SIZE))

        study_query = (
            session.query(Study)
            .join(Sample.study)
            .join(Sample.point)
            .filter(
                *filters
            )
            .options(selectinload(Study.covariates))
        )
        unique_studies = {study for study in study_query}

        # determine what covariate ids are in this query
        study_covariate_display_order, study_table = calculate_study_display_order(
            session, unique_studies)

        # add the lat/lng points and observation to the sample
        sample_covariate_display_order = [
            OBSERVATION, LATITUDE, LONGITUDE] + sample_covariate_display_order
        for (sample_row, _), display_row in zip(sample_query.limit(MAX_SAMPLE_DISPLAY_SIZE), sample_table):
            display_row[:] = [
                sample_row.observation,
                sample_row.point.latitude,
                sample_row.point.longitude] + display_row

        unique_points = {sample[0].point for sample in sample_query.limit(MAX_SAMPLE_DISPLAY_SIZE)}
        points = [
            {"lat": p.latitude, "lng": p.longitude}
            for p in unique_points]

        session.close()
        query_id = generate_hash_key(form_as_dict)
        redis_client.set(query_id, json.dumps(form_as_dict))

        return render_template(
            'results_view.html',
            study_headers=study_covariate_display_order,
            study_table=study_table,
            sample_headers=sample_covariate_display_order,
            sample_table=sample_table,
            points=points,
            compiled_query=f'<pre>Filter as text: {filter_text}</pre>',
            max_samples=MAX_SAMPLE_DISPLAY_SIZE,
            expected_samples=sample_query.count(),
            query_id=query_id,
            )
    except Exception as e:
        LOGGER.exception(f'error with {e}')
        raise


@app.route('/admin/covariate', methods=['GET', 'POST'])
def admin_covariate():
    return render_template(
        'admin_covariate.html',
        covariate_association_states=[x.value for x in CovariateAssociation],)


@app.route('/view/covariate', methods=['GET'])
def view_covariate():
    return render_template(
        'covariate_view.html',
        covariate_association_states=[x.value for x in CovariateAssociation],)


@app.route('/api/get_covariates', methods=['GET'])
def get_covariates():
    session = SessionLocal()
    covariate_list = session.query(CovariateDefn).order_by(
        CovariateDefn.covariate_association,
        CovariateDefn.display_order,
        func.lower(CovariateDefn.name)).all()
    covariates = [{
        'id_key': c.id_key,
        'name': c.name,
        'display_order': c.display_order,
        'description': c.description,
        'always_display': c.always_display,
        'queryable': c.queryable,
        'covariate_association': CovariateAssociation(c.covariate_association).value,
        'hidden': c.hidden,
        'editable_name': c.editable_name,
    } for c in covariate_list]
    session.close()
    return jsonify(success=True, covariates=covariates)


@app.route('/api/update_covariate', methods=['POST'])
def update_covariate():
    session = SessionLocal()
    data = request.json
    for remote_covariate in data['covariates']:
        local_covariate = session.query(CovariateDefn).get(remote_covariate['id_key'])
        local_covariate.name = remote_covariate['name']
        local_covariate.display_order = remote_covariate['display_order']
        local_covariate.description = remote_covariate['description']
        local_covariate.queryable = remote_covariate['queryable']
        local_covariate.always_display = remote_covariate['always_display']
        local_covariate.hidden = remote_covariate['hidden']
    session.commit()

    return get_covariates()


@app.route('/prep_download')
def prep_download():
    query_id = request.args.get('query_id', default=None, type=str)
    task = _prep_download.delay(query_id)
    return jsonify({'task_id': task.id}), 202


@app.route('/check_task/<task_id>')
def check_task(task_id):
    task = _prep_download.AsyncResult(task_id)
    LOGGER.debug(f'status for {task_id} is {task.state}')
    if task.state == 'PENDING':
        return jsonify({'status': 'Task is pending'}), 202
    elif task.state == 'FAILURE':
        return jsonify({'status': 'Task failed', 'error': str(task.info)}), 500
    elif task.state == 'SUCCESS':
        return jsonify({'status': 'Task completed', 'result_url': url_for('download_file', task_id=task_id)}), 200
    elif task.state == 'STARTED':
        return jsonify({'status': 'Task is started'}), 202


@app.route('/download_file/<task_id>')
def download_file(task_id):
    # Implement logic to send the file to the client
    file_path = os.path.join(QUERY_RESULTS_DIR, f'{task_id}.zip')
    return send_file(file_path, as_attachment=True)


@celery.task
def _prep_download(task_id):
    try:
        session = SessionLocal()
        LOGGER.info(f'starting prep download with this query id: {task_id}')
        zipfile_path = os.path.join(QUERY_RESULTS_DIR, f'{task_id}.zip')
        if os.path.exists(zipfile_path):
            return f"File {zipfile_path} already existed."
        query_form_json = redis_client.get(task_id)
        if query_form_json:
            query_form = json.loads(query_form_json)
        filters, filter_text = build_filter(session, query_form)

        sample_query = (
            session.query(Sample, Study)
            .join(Sample.study)
            .join(Sample.point)
            .filter(
                *filters
            )
            .options(selectinload(Sample.covariates))
        ).yield_per(1000).limit(50000)

        study_query = (
            session.query(Study)
            .join(Sample.study)
            .join(Sample.point)
            .filter(
                *filters
            )
            .options(selectinload(Study.covariates))
        )

        unique_studies = {study for study in study_query}
        # determine what covariate ids are in this query
        LOGGER.info('calculate covariate display order for study')
        study_covariate_display_order, study_table = calculate_study_display_order(
            session, unique_studies)
        sample_covariate_display_order, sample_table = calculate_sample_display_table(
            session, sample_query)
        sample_covariate_display_order = [
            OBSERVATION, LATITUDE, LONGITUDE] + sample_covariate_display_order

        with zipfile.ZipFile(zipfile_path, mode='w', compression=zipfile.ZIP_DEFLATED) as zf:
            sample_table_io = StringIO()

            writer = csv.writer(sample_table_io)
            writer.writerow(sample_covariate_display_order)

            for sample_row, row in zip(sample_query, sample_table):
                row = [
                    str(sample_row[0].observation),
                    str(sample_row[0].point.latitude),
                    str(sample_row[0].point.longitude)] + row
                clean_row = [x if x is not None else 'None' for x in row]
                writer.writerow(clean_row)

            sample_table_io.seek(0)
            zf.writestr(f'site_data_{task_id}.csv', sample_table_io.getvalue())

            study_table_io = StringIO()
            study_table_io.write(','.join(study_covariate_display_order))
            study_table_io.write('\n')
            for row in study_table:
                clean_row = [x if x is not None else 'None' for x in row]
                study_table_io.write(','.join(clean_row))
                study_table_io.write('\n')

            study_table_io.seek(0)  # Move to the start of the StringIO object
            # Add the CSV content to the ZIP file
            zf.writestr(f'study_data_{task_id}.csv', study_table_io.getvalue())

        LOGGER.debug(f'{zipfile_path} is created')
        return f"File {zipfile_path} has been created."
    except Exception:
        LOGGER.exception('error on _prep_download')
    finally:
        session.close()


MAX_EO_POINT_SAMPLES = 100


def point_table_to_point_batch(csv_file):
    point_table = pd.read_csv(csv_file)
    point_features_by_year = collections.defaultdict(list)
    point_unique_id_per_year = collections.defaultdict(list)
    for index, row in point_table.iterrows():
        year = int(row[YEAR])
        point_features_by_year[year].append(
            ee.Feature(ee.Geometry.Point(
                [row[LONGITUDE], row[LATITUDE]], 'EPSG:4326'),
<<<<<<< HEAD
                {UNIQUE_ID: index}))
=======
        {UNIQUE_ID: index}))
>>>>>>> 6f14ad07
        point_unique_id_per_year[year].append(index)
    return point_features_by_year, point_unique_id_per_year, point_table


def parse_spatiotemporal_fn(spatiotemporal_fn):
    spatiotemporal_fn = spatiotemporal_fn.replace(' ', '')
    grammar_tree = SPATIOTEMPORAL_FN_GRAMMAR.parse(spatiotemporal_fn)
    lexer = SpatioTemporalFunctionProcessor()
    output = lexer.visit(grammar_tree)
    return output


@app.route('/eo_extractor', methods=['GET', 'POST'])
def data_extractor():
    if request.method == 'POST':
        csv_file = request.files.get('csv_file')
        point_features_by_year, point_unique_id_per_year, point_table = point_table_to_point_batch(csv_file)
        dataset_id, band_name = request.form.get('data_source').split(':')

        num_years_avg = int(request.form.get('num_years_avg'))
        seasonality_aggregation_fn = request.form.get('seasonality_aggregation_fn')
        julian_start_day = int(request.form.get('julian_start_day'))
        julian_end_day = int(request.form.get('julian_end_day'))
        spatial_aggregation = request.form.get('spatial_aggregation_fn')
        spatial_radius = int(request.form.get('spatial_radius'))

        sp_tm_agg_op_str = (
            f'spatial_{spatial_aggregation}({spatial_radius};'
            f'years_mean(-{num_years_avg},0;'
            f'julian_{seasonality_aggregation_fn}({julian_start_day},{julian_end_day})))')
        LOGGER.debug(f'this is the operation: {sp_tm_agg_op_str}')
        sp_tm_agg_op = parse_spatiotemporal_fn(sp_tm_agg_op_str)
        LOGGER.info(f'{dataset_id} - {band_name} - {sp_tm_agg_op}')
        point_id_value_list = gee_database_point_sampler.process_gee_dataset(
            dataset_id,
            band_name,
            point_features_by_year,
            point_unique_id_per_year,
            None,
            sp_tm_agg_op)

        value_dict = dict(point_id_value_list)
        point_table[f'{dataset_id}:{band_name} -> {sp_tm_agg_op}'] = point_table.index.map(value_dict)

        csv_output = StringIO()
        point_table.to_csv(csv_output, index=False)
        csv_output.seek(0)

        return send_file(
            BytesIO(csv_output.getvalue().encode()),
            mimetype='text/csv',
            as_attachment=True,
            download_name=f'remote_sensed_point_table_{datetime.now().strftime("%Y_%m_%d_%H_%M_%S")}.csv')

    data_sources = [
        'ECMWF/ERA5/MONTHLY:dewpoint_2m_temperature',
        'ECMWF/ERA5/MONTHLY:maximum_2m_air_temperature',
        'ECMWF/ERA5/MONTHLY:mean_2m_air_temperature',
        'ECMWF/ERA5/MONTHLY:minimum_2m_air_temperature',
        'ECMWF/ERA5/MONTHLY:total_precipitation',
        'MODIS/006/MCD12Q2:EVI_Amplitude_1',
        'MODIS/006/MCD12Q2:EVI_Area_1',
        'MODIS/006/MCD12Q2:Dormancy_1',
        'MODIS/006/MCD12Q2:Greenup_1',
        'MODIS/006/MCD12Q2:Peak_1',
        'CSP/ERGo/1_0/Global/SRTM_topoDiversity:constant'
    ]
    aggregation_functions = [
        'years_mean(-2, 0; julian_max(1, 365))',
        'years_mean(-2, 0; julian_max(121, 273))',
        'years_mean(-2, 0; julian_mean(1, 365))',
        'years_mean(-2, 0; julian_mean(121, 273))',
        'years_mean(-2, 0; julian_min(1, 365))',
        'years_mean(-2, 0; julian_min(121, 273))',
        'years_mean(-5, 0; julian_max(1, 365))',
        'years_mean(-5, 0; julian_max(121, 273))',
        'years_mean(-5, 0; julian_mean(1, 365))',
        'years_mean(-5, 0; julian_mean(121, 273))',
        'years_mean(-5, 0; julian_min(1, 365))',
        'years_mean(-5, 0; julian_min(121, 273))',
    ]

    return render_template(
        'remote_sensed_data_extractor.html',
        latitude_id=LATITUDE,
        longitude_id=LONGITUDE,
        year_id=YEAR,
        max_eo_points=MAX_EO_POINT_SAMPLES,
        data_sources=data_sources,
        aggregation_functions=aggregation_functions,
    )


@app.route('/validate_csv', methods=['POST'])
def validate_csv():
    csv_data = request.form['csv_data']
    invalid_message = ''
    LOGGER.debug(csv_data)
    try:
        # Read first few bytes to validate headers
        first_line = next(iter(csv_data.split('\n')))
        headers = [h.strip() for h in first_line.split(',')]
        valid_headers = all([
            expected_header in headers
            for expected_header in [LATITUDE, LONGITUDE, YEAR]])
        # Check if the first line matches expected headers
        if not valid_headers:
            invalid_message += f'The file does not have the expected headers, got "{headers}"!<br/>'
        # Perform validation and processing
        try:
            csv_file_stream = StringIO(csv_data)
            csv_reader = csv.reader(csv_file_stream)
            _ = next(csv_reader)  # Try to read the header
        except csv.Error as e:
            invalid_message += f'The file is not a valid CSV ({str(e)})!\n'
        return jsonify({
            'valid': False if invalid_message else True,
            'message': invalid_message})
    except Exception as e:
        return jsonify({'valid': False, 'message': str(e)})


@app.route('/download-csv-template')
def download_csv_template():
    # Create a response object and set headers
    response = make_response(','.join([YEAR, LATITUDE, LONGITUDE]))
    response.headers['Content-Disposition'] = 'attachment; filename=eo_sample_template.csv'
    response.headers['Content-Type'] = 'text/csv'
    return response


LOGGER.debug(os.getenv('INIT_COVARIATES'))
if os.getenv('INIT_COVARIATES') == 'True':
    initialize_searchable_covariates()

if __name__ == '__main__':
    app.run(debug=True)<|MERGE_RESOLUTION|>--- conflicted
+++ resolved
@@ -789,11 +789,7 @@
         point_features_by_year[year].append(
             ee.Feature(ee.Geometry.Point(
                 [row[LONGITUDE], row[LATITUDE]], 'EPSG:4326'),
-<<<<<<< HEAD
                 {UNIQUE_ID: index}))
-=======
-        {UNIQUE_ID: index}))
->>>>>>> 6f14ad07
         point_unique_id_per_year[year].append(index)
     return point_features_by_year, point_unique_id_per_year, point_table
 
