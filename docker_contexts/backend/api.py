--- conflicted
+++ resolved
@@ -290,11 +290,7 @@
 POLY_IN_FIELD = 'POLY-in'
 POLY_OUT_FIELD = 'POLY-out'
 
-<<<<<<< HEAD
 MODIS_DATASET_NAME = 'MODIS/061/MCD12Q2'  # 500m resolution
-=======
-MODIS_DATASET_NAME = 'MODIS/006/MCD12Q2'  # 500m resolution
->>>>>>> 57dcd14b
 VALID_MODIS_RANGE = (2001, 2021)
 
 
