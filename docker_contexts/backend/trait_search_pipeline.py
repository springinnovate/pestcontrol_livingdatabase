--- conflicted
+++ resolved
@@ -837,180 +837,6 @@
             playwright.chromium.launch(headless=args.headless_off),
             timeout=MAX_TIMEOUT,
         )
-<<<<<<< HEAD
-=======
-        browser_context = await asyncio.wait_for(
-            browser.new_context(
-                accept_downloads=False,
-                user_agent=(
-                    "Mozilla/5.0 (Windows NT 10.0; Win64; x64) "
-                    "AppleWebKit/537.36 (KHTML, like Gecko) "
-                    "Chrome/122.0.0.0 Safari/537.36"
-                ),
-                viewport={"width": 1280, "height": 800},
-                locale="en-US",
-            ),
-            timeout=MAX_TIMEOUT,
-        )
-        question_answers = collections.defaultdict(list)
-        all_results = []
-
-        question_species_to_search_result_map = {}
-
-        # get google search results
-        for question_with_header in question_list:
-            for species in species_list:
-                column_prefix, question = [
-                    x.strip() for x in question_with_header.split(":")
-                ]
-                species_question = question.format(species=species)
-                LOGGER.info(f"Googling question: {species_question}.")
-                search_result_list = await asyncio.wait_for(
-                    google_custom_search_async(
-                        API_KEY, CX, species_question, num_results=25
-                    ),
-                    timeout=MAX_TIMEOUT,
-                )
-                question_species_to_search_result_map[
-                    (question_with_header, species)
-                ] = {
-                    "question": species_question,
-                    "search_result_list": search_result_list,
-                }
-
-        # get the webpwebpage google search text
-        webpage_content = {}
-        for (
-            key,
-            search_result_map,
-        ) in question_species_to_search_result_map.items():
-            for search_result in search_result_list:
-                text_content = await asyncio.wait_for(
-                    fetch_page_content(
-                        browser_semaphore,
-                        browser_context,
-                        search_result["link"],
-                    ),
-                    timeout=MAX_TIMEOUT * 10,
-                )
-                # TODO: clean up the search text
-                webpage_content[key] = text_content
-
-                # for each search result:
-                # use NLP to answer the question on one search text
-                # aggregate all the answers into one answer
-
-                task = asyncio.create_task(
-                    handle_question_species(
-                        question_with_header,
-                        species,
-                        openai_context,
-                        openai_semaphore,
-                        browser_semaphore,
-                        browser,
-                    )
-                )
-                all_results.extend(
-                    await asyncio.wait_for(
-                        asyncio.gather(task, return_exceptions=True),
-                        timeout=MAX_TIMEOUT * 10,
-                    )
-                )
-                await asyncio.wait_for(
-                    browser_context.close(), timeout=MAX_TIMEOUT
-                )
-        LOGGER.info("ALL DONEEEEE")
-        await asyncio.wait_for(browser.close(), timeout=MAX_TIMEOUT)
-
-    # Aggregate final results
-    for (
-        column_prefix,
-        question,
-        species,
-        aggregate_answer,
-        search_result_list,
-        answer_list,
-    ) in all_results:
-        question_answers[f"{column_prefix} - {question}"].append(
-            (
-                question,
-                species,
-                search_result_list,
-                aggregate_answer,
-                answer_list,
-            )
-        )
-
-    LOGGER.info("all done with trait search pipeline, making table")
-    main_data = {}
-    details_list = []
-    for col_prefix, qa_list in question_answers.items():
-        for (
-            question,
-            species,
-            search_result_list,
-            aggregate_answer,
-            answer_list,
-        ) in qa_list:
-            if species not in main_data:
-                main_data[species] = {}
-            main_data[species][question] = aggregate_answer
-            for search_item, (snippet, answer_str) in zip(
-                search_result_list, answer_list
-            ):
-                details_list.append(
-                    {
-                        "species": species,
-                        "question": question,
-                        "answer": answer_str,
-                        "url": search_item["link"],
-                        "webpage title": search_item["title"],
-                        "context": snippet,
-                    }
-                )
-
-    LOGGER.info("details all set, building tables now")
-    species_set = sorted(list(main_data.keys()))
-    questions_set = sorted(
-        list({q for s in main_data for q in main_data[s].keys()})
-    )
-    rows = []
-    for sp in species_set:
-        row_vals = {}
-        row_vals["species"] = sp
-        for q in questions_set:
-            row_vals[q] = main_data[sp].get(q, "")
-        rows.append(row_vals)
-    main_df = pd.DataFrame(rows)
-
-    # Create detail DataFrame
-    detail_df = pd.DataFrame(details_list)
-
-    # Generate filenames with timestamps
-    timestamp = datetime.now().strftime("%Y_%m_%d_%H_%M_%S")
-    main_filename = f"trait_search_results_{timestamp}.csv"
-    detail_filename = f"trait_search_detailed_results_{timestamp}.csv"
-
-    # Save to CSV
-    LOGGER.info("about to save tables")
-    main_df.to_csv(main_filename, index=False)
-    detail_df.to_csv(detail_filename, index=False)
-    LOGGER.info(f"tables saved to {main_filename} and {detail_filename}")
-
-
-async def test():
-    browser_semaphore = asyncio.Semaphore(MAX_TABS)
-    # openai_semaphore = asyncio.Semaphore(MAX_OPENAI)
-
-    # url = 'https://vtfishandwildlife.com/sites/fishandwildlife/files/documents/About%20Us/Budget%20and%20Planning/WAP2015/5.-SGCN-Lists-Taxa-Summaries-%282015%29.pdf'
-    # url = 'https://www.columbiatribune.com/story/lifestyle/family/2016/05/18/amazing-adaptations/21809648007/'
-    # url = 'https://cropwatch.unl.edu/2016/aphids-active-nebraska-spring-alfalfa/'
-    url = "https://corescholar.libraries.wright.edu/cgi/viewcontent.cgi?article=1305&context=jbm"
-    async with async_playwright() as playwright:
-        browser = await asyncio.wait_for(
-            playwright.chromium.launch(headless=False), timeout=MAX_TIMEOUT
-        )
->>>>>>> 31b2408b
         browser_context = await asyncio.wait_for(
             browser.new_context(
                 accept_downloads=False,
@@ -1068,8 +894,6 @@
                 )
         df = pd.DataFrame(table_rows)
         df.to_csv("output.csv", index=False)
-        return
-
         return
 
         # for question_with_header in question_list:
