--- conflicted
+++ resolved
@@ -33,12 +33,10 @@
 SP_TM_AGG_FUNC = 'Spatiotemporal Aggregation Function'
 TRANSFORM_FUNC = 'Pixel Value Transform'
 
-<<<<<<< HEAD
 ALLOWED_ST_FUNCTIONS = [
     'julian',
     'year'
 ]
-=======
 
 grammar = Grammar(r"""
     function = text "(" args (";" " "* function)? ")"
@@ -118,9 +116,7 @@
         return int(node.text)
 
     def generic_visit(self, node, visited_children):
-         return visited_children or node
-
->>>>>>> da2c3802
+        return visited_children or node
 
 EXPECTED_DATATABLE_COLUMNS = [
     DATASET_ID,
